--- conflicted
+++ resolved
@@ -80,13 +80,8 @@
 
     data["l_gpus_count"] = device_count
     data["s_gpu_model"] = ", ".join(unique_gpu_models)
-<<<<<<< HEAD
-    data["d_total_gpu_memory"] = total_memory / (1024**2)
-    data["d_total_free_gpu_memory"] = total_free_memory / (1024**2)
-=======
     data["d_total_gpu_memory_mb"] = total_memory / (1024**2)
     data["d_total_free_gpu_memory_mb"] = total_free_memory / (1024**2)
->>>>>>> 334d3df1
 
     pynvml.nvmlShutdown()
 
@@ -103,13 +98,8 @@
         for prev_res, res in pairwise(responses):
             token_to_token_latencies.append((res - prev_res) / 1_000_000)
 
-<<<<<<< HEAD
-    data["d_avg_token_to_token_latency"] = np.mean(token_to_token_latencies)  # msec
-    data["d_avg_first_token_latency"] = np.mean(first_token_latencies)  # msec
-=======
     data["d_avg_token_to_token_latency_ms"] = np.mean(token_to_token_latencies)  # msec
     data["d_avg_first_token_latency_ms"] = np.mean(first_token_latencies)  # msec
->>>>>>> 334d3df1
 
 
 def annotate(data):
