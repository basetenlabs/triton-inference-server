#!/bin/bash
# Copyright 2021-2023, NVIDIA CORPORATION & AFFILIATES. All rights reserved.
#
# Redistribution and use in source and binary forms, with or without
# modification, are permitted provided that the following conditions
# are met:
#  * Redistributions of source code must retain the above copyright
#    notice, this list of conditions and the following disclaimer.
#  * Redistributions in binary form must reproduce the above copyright
#    notice, this list of conditions and the following disclaimer in the
#    documentation and/or other materials provided with the distribution.
#  * Neither the name of NVIDIA CORPORATION nor the names of its
#    contributors may be used to endorse or promote products derived
#    from this software without specific prior written permission.
#
# THIS SOFTWARE IS PROVIDED BY THE COPYRIGHT HOLDERS ``AS IS'' AND ANY
# EXPRESS OR IMPLIED WARRANTIES, INCLUDING, BUT NOT LIMITED TO, THE
# IMPLIED WARRANTIES OF MERCHANTABILITY AND FITNESS FOR A PARTICULAR
# PURPOSE ARE DISCLAIMED.  IN NO EVENT SHALL THE COPYRIGHT OWNER OR
# CONTRIBUTORS BE LIABLE FOR ANY DIRECT, INDIRECT, INCIDENTAL, SPECIAL,
# EXEMPLARY, OR CONSEQUENTIAL DAMAGES (INCLUDING, BUT NOT LIMITED TO,
# PROCUREMENT OF SUBSTITUTE GOODS OR SERVICES; LOSS OF USE, DATA, OR
# PROFITS; OR BUSINESS INTERRUPTION) HOWEVER CAUSED AND ON ANY THEORY
# OF LIABILITY, WHETHER IN CONTRACT, STRICT LIABILITY, OR TORT
# (INCLUDING NEGLIGENCE OR OTHERWISE) ARISING IN ANY WAY OUT OF THE USE
# OF THIS SOFTWARE, EVEN IF ADVISED OF THE POSSIBILITY OF SUCH DAMAGE.

CLIENT_PY=../python_unittest.py
CLIENT_LOG="./bls_client.log"
EXPECTED_NUM_TESTS="1"
TEST_RESULT_FILE='test_results.txt'
source ../../common/util.sh

TRITON_DIR=${TRITON_DIR:="/opt/tritonserver"}
SERVER=${TRITON_DIR}/bin/tritonserver
BACKEND_DIR=${TRITON_DIR}/backends

RET=0
rm -fr *.log ./models *.txt

pip3 uninstall -y torch
pip3 install torch==1.13.0+cu117 -f https://download.pytorch.org/whl/torch_stable.html

mkdir -p models/bls/1/
cp ../../python_models/bls/model.py models/bls/1/
cp ../../python_models/bls/config.pbtxt models/bls

mkdir -p models/dlpack_add_sub/1/
cp ../../python_models/dlpack_add_sub/model.py models/dlpack_add_sub/1/
cp ../../python_models/dlpack_add_sub/config.pbtxt models/dlpack_add_sub

mkdir -p models/bls_async/1/
cp ../../python_models/bls_async/model.py models/bls_async/1/
cp ../../python_models/bls_async/config.pbtxt models/bls_async

mkdir -p models/bls_memory/1/
cp ../../python_models/bls_memory/model.py models/bls_memory/1/
cp ../../python_models/bls_memory/config.pbtxt models/bls_memory

mkdir -p models/bls_memory_async/1/
cp ../../python_models/bls_memory_async/model.py models/bls_memory_async/1/
cp ../../python_models/bls_memory_async/config.pbtxt models/bls_memory_async

mkdir -p models/add_sub/1/
cp ../../python_models/add_sub/model.py models/add_sub/1/
cp ../../python_models/add_sub/config.pbtxt models/add_sub

mkdir -p models/execute_error/1/
cp ../../python_models/execute_error/model.py models/execute_error/1/
cp ../../python_models/execute_error/config.pbtxt models/execute_error

mkdir -p models/identity_fp32/1/
cp ../../python_models/identity_fp32/model.py models/identity_fp32/1/
cp ../../python_models/identity_fp32/config.pbtxt models/identity_fp32

mkdir -p models/dlpack_identity/1/
cp ../../python_models/dlpack_identity/model.py models/dlpack_identity/1/
cp ../../python_models/dlpack_identity/config.pbtxt models/dlpack_identity

cp -r ${DATADIR}/qa_sequence_implicit_model_repository/onnx_nobatch_sequence_int32/ ./models

git clone https://github.com/triton-inference-server/python_backend -b $PYTHON_BACKEND_REPO_TAG
mkdir -p models/square_int32/1/
cp python_backend/examples/decoupled/square_model.py models/square_int32/1/model.py
cp python_backend/examples/decoupled/square_config.pbtxt models/square_int32/config.pbtxt

mkdir -p models/dlpack_square/1/
cp ../../python_models/dlpack_square/model.py models/dlpack_square/1/
cp ../../python_models/dlpack_square/config.pbtxt models/dlpack_square

mkdir -p models/identity_fp32_timeout/1/
cp ../../python_models/identity_fp32_timeout/model.py models/identity_fp32_timeout/1/
cp ../../python_models/identity_fp32_timeout/config.pbtxt models/identity_fp32_timeout

cp -r ${DATADIR}/qa_model_repository/libtorch_nobatch_float32_float32_float32/ ./models/libtorch_gpu && \
    sed -i 's/libtorch_nobatch_float32_float32_float32/libtorch_gpu/' models/libtorch_gpu/config.pbtxt && \
    echo "instance_group [ { kind: KIND_GPU} ]" >> models/libtorch_gpu/config.pbtxt

cp -r ${DATADIR}/qa_model_repository/libtorch_nobatch_float32_float32_float32/ ./models/libtorch_cpu && \
    sed -i 's/libtorch_nobatch_float32_float32_float32/libtorch_cpu/' models/libtorch_cpu/config.pbtxt && \
    echo "instance_group [ { kind: KIND_CPU} ]" >> models/libtorch_cpu/config.pbtxt

<<<<<<< HEAD
for TRIAL in non_decoupled decoupled ; do
    for MODEL_NAME in bls bls_memory bls_memory_async bls_async; do
        export MODEL_NAME=${MODEL_NAME}
        export BLS_KIND=${TRIAL}
        SERVER_LOG="./${MODEL_NAME}_${TRIAL}.inference_server.log"

        run_server
        if [ "$SERVER_PID" == "0" ]; then
            echo -e "\n***\n*** Failed to start $SERVER for ${MODEL_NAME} ${TRIAL}\n***"
            cat $SERVER_LOG
            # Mark failure, but continue so logs can be collected at the end
            RET=1
            continue
        fi

        set +e

        # FIXME: Seeing intermittent shm leak for bls decoupled:
        # [bls decoupled] Shared memory leak detected: 129980848 (current) > 129980800 (prev).
        python3 $CLIENT_PY >> $CLIENT_LOG 2>&1
        if [ $? -ne 0 ]; then
            echo -e "\n***\n*** ${MODEL_NAME} ${BLS_KIND} test FAILED. \n***"
            cat $SERVER_LOG
            cat $CLIENT_LOG
            RET=1
        else
            check_test_results $TEST_RESULT_FILE $EXPECTED_NUM_TESTS
            if [ $? -ne 0 ]; then
                cat $SERVER_LOG
                cat $CLIENT_LOG
                echo -e "\n***\n*** Test Result Verification Failed for ${MODEL_NAME} ${BLS_KIND}\n***"
                RET=1
=======
# Test with different sizes of CUDA memory pool
for CUDA_MEMORY_POOL_SIZE_MB in 64 128 ; do
    CUDA_MEMORY_POOL_SIZE_BYTES=$((CUDA_MEMORY_POOL_SIZE_MB * 1024 * 1024))
    SERVER_ARGS="--model-repository=`pwd`/models --backend-directory=${BACKEND_DIR} --log-verbose=1 --cuda-memory-pool-byte-size=0:${CUDA_MEMORY_POOL_SIZE_BYTES}"
    for TRIAL in non_decoupled decoupled ; do
        export BLS_KIND=$TRIAL
        SERVER_LOG="./bls_$TRIAL.$CUDA_MEMORY_POOL_SIZE_MB.inference_server.log"

        run_server
        if [ "$SERVER_PID" == "0" ]; then
            echo -e "\n***\n*** Failed to start $SERVER\n***"
            cat $SERVER_LOG
            exit 1
        fi

        set +e

        export MODEL_NAME='bls'
        python3 $CLIENT_PY >> $CLIENT_LOG 2>&1
        if [ $? -ne 0 ]; then
            echo -e "\n***\n*** 'bls' $BLS_KIND test FAILED. \n***"
            cat $CLIENT_LOG
            RET=1
            SUB_TEST_RET=1
        else
            check_test_results $TEST_RESULT_FILE $EXPECTED_NUM_TESTS
            if [ $? -ne 0 ]; then
                cat $CLIENT_LOG
                echo -e "\n***\n*** Test Result Verification Failed\n***"
                RET=1
                SUB_TEST_RET=1
            fi
        fi

        export MODEL_NAME='bls_memory'
        python3 $CLIENT_PY >> $CLIENT_LOG 2>&1
        if [ $? -ne 0 ]; then
            echo -e "\n***\n*** 'bls_memory' $BLS_KIND test FAILED. \n***"
            cat $CLIENT_LOG
            RET=1
            SUB_TEST_RET=1
        else
            check_test_results $TEST_RESULT_FILE $EXPECTED_NUM_TESTS
            if [ $? -ne 0 ]; then
                cat $CLIENT_LOG
                echo -e "\n***\n*** Test Result Verification Failed\n***"
                RET=1
                SUB_TEST_RET=1
            fi
        fi

        export MODEL_NAME='bls_memory_async'
        python3 $CLIENT_PY >> $CLIENT_LOG 2>&1
        if [ $? -ne 0 ]; then
            echo -e "\n***\n*** 'bls_async_memory' $BLS_KIND test FAILED. \n***"
            cat $CLIENT_LOG
            RET=1
            SUB_TEST_RET=1
        else
            check_test_results $TEST_RESULT_FILE $EXPECTED_NUM_TESTS
            if [ $? -ne 0 ]; then
                cat $CLIENT_LOG
                echo -e "\n***\n*** Test Result Verification Failed\n***"
                RET=1
                SUB_TEST_RET=1
            fi
        fi

        export MODEL_NAME='bls_async'
        python3 $CLIENT_PY >> $CLIENT_LOG 2>&1
        if [ $? -ne 0 ]; then
            echo -e "\n***\n*** 'bls_async' $BLS_KIND test FAILED. \n***"
            cat $CLIENT_LOG
            RET=1
            SUB_TEST_RET=1
        else
            check_test_results $TEST_RESULT_FILE $EXPECTED_NUM_TESTS
            if [ $? -ne 0 ]; then
                cat $CLIENT_LOG
                echo -e "\n***\n*** Test Result Verification Failed\n***"
                RET=1
                SUB_TEST_RET=1
>>>>>>> 9e3bde32
            fi
        fi

        set -e

        kill $SERVER_PID
        wait $SERVER_PID
<<<<<<< HEAD
        # Give time for python processes to properly clean up
        sleep 30
=======

        if [ $SUB_TEST_RET -eq 1 ]; then
            cat $CLIENT_LOG
            cat $SERVER_LOG
        fi

        # Check for bls 'test_timeout' to ensure timeout value is being correctly passed
        if [ `grep -c "Request timeout: 11000000000" $SERVER_LOG` == "0" ]; then
            echo -e "\n***\n*** BLS timeout value not correctly passed to model: line ${LINENO}\n***"
            cat $SERVER_LOG
            RET=1
        fi

        if [[ $CUDA_MEMORY_POOL_SIZE_MB -eq 128 ]]; then
            if [ `grep -c "Failed to allocate memory from CUDA memory pool" $SERVER_LOG` != "0" ]; then
                echo -e "\n***\n*** Expected to use CUDA memory pool for all tests when CUDA_MEMOY_POOL_SIZE_MB is 128 MB for 'bls' $BLS_KIND test\n***"
                cat $SERVER_LOG
                RET=1
            fi
        fi
>>>>>>> 9e3bde32
    done
done

# Test error handling when BLS is used in "initialize" or "finalize" function
ERROR_MESSAGE="BLS is only supported during the 'execute' function."

rm -fr ./models
mkdir -p models/bls_init_error/1/
cp ../../python_models/bls_init_error/model.py models/bls_init_error/1/
cp ../../python_models/bls_init_error/config.pbtxt models/bls_init_error
SERVER_LOG="./bls_init_error_server.log"
# This variable is used to print out the correct server log for each sub-test.
SUB_TEST_RET=0

run_server
if [ "$SERVER_PID" != "0" ]; then
    echo -e "*** FAILED: unexpected success starting $SERVER" >> $CLIENT_LOG
    RET=1
    SUB_TEST_RET=1
    kill $SERVER_PID
    wait $SERVER_PID
else
    if grep "$ERROR_MESSAGE" $SERVER_LOG; then
        echo -e "Found \"$ERROR_MESSAGE\"" >> $CLIENT_LOG
    else
        echo -e "Not found \"$ERROR_MESSAGE\"" >> $CLIENT_LOG
        RET=1
        SUB_TEST_RET=1
    fi
fi

if [ $SUB_TEST_RET -eq 1 ]; then
    cat $CLIENT_LOG
    cat $SERVER_LOG
fi

rm -fr ./models
mkdir -p models/bls_finalize_error/1/
cp ../../python_models/bls_finalize_error/model.py models/bls_finalize_error/1/
cp ../../python_models/bls_finalize_error/config.pbtxt models/bls_finalize_error/
SERVER_LOG="./bls_finalize_error_server.log"
SUB_TEST_RET=0

run_server
if [ "$SERVER_PID" == "0" ]; then
    echo -e "\n***\n*** Failed to start $SERVER\n***"
    cat $SERVER_LOG
    RET=1
else
    kill $SERVER_PID
    wait $SERVER_PID

    if grep "$ERROR_MESSAGE" $SERVER_LOG; then
        echo -e "Found \"$ERROR_MESSAGE\"" >> $CLIENT_LOG
    else
        echo -e "Not found \"$ERROR_MESSAGE\"" >> $CLIENT_LOG
        RET=1
        SUB_TEST_RET=1
    fi

    if [ $SUB_TEST_RET -eq 1 ]; then
        cat $CLIENT_LOG
        cat $SERVER_LOG
    fi
fi

# Test model loading API with BLS
SUB_TEST_RET=0
rm -fr ./models
mkdir -p models/bls_model_loading/1/
cp ../../python_models/bls_model_loading/model.py models/bls_model_loading/1/
cp ../../python_models/bls_model_loading/config.pbtxt models/bls_model_loading/
cp -fr ${DATADIR}/qa_model_repository/onnx_int32_int32_int32 models/.
# Make only version 2, 3 is valid version directory
rm -rf models/onnx_int32_int32_int32/1

SERVER_LOG="./bls_model_loading_server.log"
SERVER_ARGS="--model-repository=`pwd`/models --backend-directory=${BACKEND_DIR} --model-control-mode=explicit --log-verbose=1"

run_server
if [ "$SERVER_PID" == "0" ]; then
    echo -e "\n***\n*** Failed to start $SERVER\n***"
    cat $SERVER_LOG
<<<<<<< HEAD
=======
    exit 1
fi

export MODEL_NAME='bls_model_loading'

set +e
code=`curl -s -w %{http_code} -X POST localhost:8000/v2/repository/models/${MODEL_NAME}/load`
set -e
if [ "$code" != "200" ]; then
    echo -e "\n***\n*** Failed to load model '${MODEL_NAME}'\n***"
>>>>>>> 9e3bde32
    RET=1
else
    export MODEL_NAME='bls_model_loading'

    set +e
    code=`curl -s -w %{http_code} -X POST localhost:8000/v2/repository/models/${MODEL_NAME}/load`
    set -e
    if [ "$code" == "400" ]; then
        echo -e "\n***\n*** Failed to load model '${MODEL_NAME}'\n***"
        RET=1
        SUB_TEST_RET=1
    fi

    set +e

    python3 $CLIENT_PY >> $CLIENT_LOG 2>&1
    if [ $? -ne 0 ]; then
        echo -e "\n***\n*** 'bls_model_loading' test FAILED. \n***"
        cat $CLIENT_LOG
        RET=1
        SUB_TEST_RET=1
    else
        check_test_results $TEST_RESULT_FILE $EXPECTED_NUM_TESTS
        if [ $? -ne 0 ]; then
            cat $CLIENT_LOG
            echo -e "\n***\n*** Test Result Verification Failed\n***"
            RET=1
            SUB_TEST_RET=1
        fi
    fi

    set -e

    kill $SERVER_PID
    wait $SERVER_PID

    if [ $SUB_TEST_RET -eq 1 ]; then
        cat $CLIENT_LOG
        cat $SERVER_LOG
    fi
fi

# Test model loading API with BLS warmup
(cd models/bls_model_loading && \
        echo "model_warmup [{" >> config.pbtxt && \
        echo "    name : \"regular sample\"" >> config.pbtxt && \
        echo "    batch_size: 1" >> config.pbtxt && \
        echo "    inputs {" >> config.pbtxt && \
        echo "        key: \"INPUT0\"" >> config.pbtxt && \
        echo "        value: {" >> config.pbtxt && \
        echo "            data_type: TYPE_FP32" >> config.pbtxt && \
        echo "            dims: 4" >> config.pbtxt && \
        echo "            zero_data: false" >> config.pbtxt && \
        echo "        }" >> config.pbtxt && \
        echo "    }" >> config.pbtxt && \
        echo "    inputs {" >> config.pbtxt && \
        echo "        key: \"INPUT1\"" >> config.pbtxt && \
        echo "        value: {" >> config.pbtxt && \
        echo "            data_type: TYPE_FP32" >> config.pbtxt && \
        echo "            dims: 4" >> config.pbtxt && \
        echo "            zero_data: false" >> config.pbtxt && \
        echo "        }" >> config.pbtxt && \
        echo "    }" >> config.pbtxt && \
        echo "}]" >> config.pbtxt )

SUB_TEST_RET=0
SERVER_LOG="./bls_model_loading_server_warmup.log"
run_server
if [ "$SERVER_PID" == "0" ]; then
    echo -e "\n***\n*** Failed to start $SERVER\n***"
    cat $SERVER_LOG
<<<<<<< HEAD
=======
    exit 1
fi

set +e
code=`curl -s -w %{http_code} -X POST localhost:8000/v2/repository/models/${MODEL_NAME}/load`
set -e
if [ "$code" != "200" ]; then
    echo -e "\n***\n*** Failed to load model '${MODEL_NAME}'\n***"
>>>>>>> 9e3bde32
    RET=1
else
    set +e
    code=`curl -s -w %{http_code} -X POST localhost:8000/v2/repository/models/${MODEL_NAME}/load`
    set -e
    if [ "$code" == "400" ]; then
        echo -e "\n***\n*** Failed to load model '${MODEL_NAME}'\n***"
        RET=1
        SUB_TEST_RET=1
    fi

    kill $SERVER_PID
    wait $SERVER_PID

    if [ $SUB_TEST_RET -eq 1 ]; then
        cat $CLIENT_LOG
        cat $SERVER_LOG
    fi
fi

# Test BLS parameters
rm -rf params_models && mkdir -p params_models/bls_parameters/1
cp ../../python_models/bls_parameters/model.py ./params_models/bls_parameters/1
cp ../../python_models/bls_parameters/config.pbtxt ./params_models/bls_parameters

TEST_LOG="./bls_parameters.log"
SERVER_LOG="./bls_parameters.server.log"

SERVER_ARGS="--model-repository=`pwd`/params_models --backend-directory=${BACKEND_DIR} --log-verbose=1"
run_server
if [ "$SERVER_PID" == "0" ]; then
    echo -e "\n***\n*** Failed to start $SERVER\n***"
    cat $SERVER_LOG
    exit 1
fi

set +e
python3 bls_parameters_test.py > $TEST_LOG 2>&1
if [ $? -ne 0 ]; then
    echo -e "\n***\n*** bls_parameters_test.py FAILED. \n***"
    cat $TEST_LOG
    RET=1
fi
set -e

kill $SERVER_PID
wait $SERVER_PID

if [ $RET -eq 1 ]; then
    echo -e "\n***\n*** BLS test FAILED. \n***"
else
    echo -e "\n***\n*** BLS test PASSED. \n***"
fi

exit $RET<|MERGE_RESOLUTION|>--- conflicted
+++ resolved
@@ -100,155 +100,54 @@
     sed -i 's/libtorch_nobatch_float32_float32_float32/libtorch_cpu/' models/libtorch_cpu/config.pbtxt && \
     echo "instance_group [ { kind: KIND_CPU} ]" >> models/libtorch_cpu/config.pbtxt
 
-<<<<<<< HEAD
-for TRIAL in non_decoupled decoupled ; do
-    for MODEL_NAME in bls bls_memory bls_memory_async bls_async; do
-        export MODEL_NAME=${MODEL_NAME}
-        export BLS_KIND=${TRIAL}
-        SERVER_LOG="./${MODEL_NAME}_${TRIAL}.inference_server.log"
-
-        run_server
-        if [ "$SERVER_PID" == "0" ]; then
-            echo -e "\n***\n*** Failed to start $SERVER for ${MODEL_NAME} ${TRIAL}\n***"
-            cat $SERVER_LOG
-            # Mark failure, but continue so logs can be collected at the end
-            RET=1
-            continue
-        fi
-
-        set +e
-
-        # FIXME: Seeing intermittent shm leak for bls decoupled:
-        # [bls decoupled] Shared memory leak detected: 129980848 (current) > 129980800 (prev).
-        python3 $CLIENT_PY >> $CLIENT_LOG 2>&1
-        if [ $? -ne 0 ]; then
-            echo -e "\n***\n*** ${MODEL_NAME} ${BLS_KIND} test FAILED. \n***"
-            cat $SERVER_LOG
-            cat $CLIENT_LOG
-            RET=1
-        else
-            check_test_results $TEST_RESULT_FILE $EXPECTED_NUM_TESTS
+# Test with different sizes of CUDA memory pool
+for CUDA_MEMORY_POOL_SIZE_MB in 64 128 ; do
+
+    CUDA_MEMORY_POOL_SIZE_BYTES=$((CUDA_MEMORY_POOL_SIZE_MB * 1024 * 1024))
+    SERVER_ARGS="--model-repository=`pwd`/models --backend-directory=${BACKEND_DIR} --log-verbose=1 --cuda-memory-pool-byte-size=0:${CUDA_MEMORY_POOL_SIZE_BYTES}"
+
+    for TRIAL in non_decoupled decoupled ; do
+        for MODEL_NAME in bls bls_memory bls_memory_async bls_async; do
+            export MODEL_NAME=${MODEL_NAME}
+            export BLS_KIND=${TRIAL}
+
+            SERVER_LOG="./${MODEL_NAME}_${TRIAL}.${CUDA_MEMORY_POOL_SIZE_MB}.inference_server.log"
+            run_server
+            if [ "$SERVER_PID" == "0" ]; then
+                echo -e "\n***\n*** Failed to start $SERVER for ${MODEL_NAME} ${TRIAL}\n***"
+                cat $SERVER_LOG
+                # Mark failure, but continue so logs can be collected at the end
+                RET=1
+                continue
+            fi
+
+            set +e
+
+            # FIXME: Seeing intermittent shm leak for bls decoupled:
+            # [bls decoupled] Shared memory leak detected: 129980848 (current) > 129980800 (prev).
+            python3 $CLIENT_PY >> $CLIENT_LOG 2>&1
             if [ $? -ne 0 ]; then
+                echo -e "\n***\n*** ${MODEL_NAME} ${BLS_KIND} test FAILED. \n***"
                 cat $SERVER_LOG
                 cat $CLIENT_LOG
-                echo -e "\n***\n*** Test Result Verification Failed for ${MODEL_NAME} ${BLS_KIND}\n***"
                 RET=1
-=======
-# Test with different sizes of CUDA memory pool
-for CUDA_MEMORY_POOL_SIZE_MB in 64 128 ; do
-    CUDA_MEMORY_POOL_SIZE_BYTES=$((CUDA_MEMORY_POOL_SIZE_MB * 1024 * 1024))
-    SERVER_ARGS="--model-repository=`pwd`/models --backend-directory=${BACKEND_DIR} --log-verbose=1 --cuda-memory-pool-byte-size=0:${CUDA_MEMORY_POOL_SIZE_BYTES}"
-    for TRIAL in non_decoupled decoupled ; do
-        export BLS_KIND=$TRIAL
-        SERVER_LOG="./bls_$TRIAL.$CUDA_MEMORY_POOL_SIZE_MB.inference_server.log"
-
-        run_server
-        if [ "$SERVER_PID" == "0" ]; then
-            echo -e "\n***\n*** Failed to start $SERVER\n***"
-            cat $SERVER_LOG
-            exit 1
-        fi
-
-        set +e
-
-        export MODEL_NAME='bls'
-        python3 $CLIENT_PY >> $CLIENT_LOG 2>&1
-        if [ $? -ne 0 ]; then
-            echo -e "\n***\n*** 'bls' $BLS_KIND test FAILED. \n***"
-            cat $CLIENT_LOG
-            RET=1
-            SUB_TEST_RET=1
-        else
-            check_test_results $TEST_RESULT_FILE $EXPECTED_NUM_TESTS
-            if [ $? -ne 0 ]; then
-                cat $CLIENT_LOG
-                echo -e "\n***\n*** Test Result Verification Failed\n***"
-                RET=1
-                SUB_TEST_RET=1
+            else
+                check_test_results $TEST_RESULT_FILE $EXPECTED_NUM_TESTS
+                if [ $? -ne 0 ]; then
+                    cat $SERVER_LOG
+                    cat $CLIENT_LOG
+                    echo -e "\n***\n*** Test Result Verification Failed for ${MODEL_NAME} ${BLS_KIND}\n***"
+                    RET=1
+                fi
             fi
-        fi
-
-        export MODEL_NAME='bls_memory'
-        python3 $CLIENT_PY >> $CLIENT_LOG 2>&1
-        if [ $? -ne 0 ]; then
-            echo -e "\n***\n*** 'bls_memory' $BLS_KIND test FAILED. \n***"
-            cat $CLIENT_LOG
-            RET=1
-            SUB_TEST_RET=1
-        else
-            check_test_results $TEST_RESULT_FILE $EXPECTED_NUM_TESTS
-            if [ $? -ne 0 ]; then
-                cat $CLIENT_LOG
-                echo -e "\n***\n*** Test Result Verification Failed\n***"
-                RET=1
-                SUB_TEST_RET=1
-            fi
-        fi
-
-        export MODEL_NAME='bls_memory_async'
-        python3 $CLIENT_PY >> $CLIENT_LOG 2>&1
-        if [ $? -ne 0 ]; then
-            echo -e "\n***\n*** 'bls_async_memory' $BLS_KIND test FAILED. \n***"
-            cat $CLIENT_LOG
-            RET=1
-            SUB_TEST_RET=1
-        else
-            check_test_results $TEST_RESULT_FILE $EXPECTED_NUM_TESTS
-            if [ $? -ne 0 ]; then
-                cat $CLIENT_LOG
-                echo -e "\n***\n*** Test Result Verification Failed\n***"
-                RET=1
-                SUB_TEST_RET=1
-            fi
-        fi
-
-        export MODEL_NAME='bls_async'
-        python3 $CLIENT_PY >> $CLIENT_LOG 2>&1
-        if [ $? -ne 0 ]; then
-            echo -e "\n***\n*** 'bls_async' $BLS_KIND test FAILED. \n***"
-            cat $CLIENT_LOG
-            RET=1
-            SUB_TEST_RET=1
-        else
-            check_test_results $TEST_RESULT_FILE $EXPECTED_NUM_TESTS
-            if [ $? -ne 0 ]; then
-                cat $CLIENT_LOG
-                echo -e "\n***\n*** Test Result Verification Failed\n***"
-                RET=1
-                SUB_TEST_RET=1
->>>>>>> 9e3bde32
-            fi
-        fi
-
-        set -e
-
-        kill $SERVER_PID
-        wait $SERVER_PID
-<<<<<<< HEAD
-        # Give time for python processes to properly clean up
-        sleep 30
-=======
-
-        if [ $SUB_TEST_RET -eq 1 ]; then
-            cat $CLIENT_LOG
-            cat $SERVER_LOG
-        fi
-
-        # Check for bls 'test_timeout' to ensure timeout value is being correctly passed
-        if [ `grep -c "Request timeout: 11000000000" $SERVER_LOG` == "0" ]; then
-            echo -e "\n***\n*** BLS timeout value not correctly passed to model: line ${LINENO}\n***"
-            cat $SERVER_LOG
-            RET=1
-        fi
-
-        if [[ $CUDA_MEMORY_POOL_SIZE_MB -eq 128 ]]; then
-            if [ `grep -c "Failed to allocate memory from CUDA memory pool" $SERVER_LOG` != "0" ]; then
-                echo -e "\n***\n*** Expected to use CUDA memory pool for all tests when CUDA_MEMOY_POOL_SIZE_MB is 128 MB for 'bls' $BLS_KIND test\n***"
-                cat $SERVER_LOG
-                RET=1
-            fi
-        fi
->>>>>>> 9e3bde32
+
+            set -e
+
+            kill $SERVER_PID
+            wait $SERVER_PID
+
+            # Give time for python processes to properly clean up
+            sleep 30
     done
 done
 
@@ -332,19 +231,6 @@
 if [ "$SERVER_PID" == "0" ]; then
     echo -e "\n***\n*** Failed to start $SERVER\n***"
     cat $SERVER_LOG
-<<<<<<< HEAD
-=======
-    exit 1
-fi
-
-export MODEL_NAME='bls_model_loading'
-
-set +e
-code=`curl -s -w %{http_code} -X POST localhost:8000/v2/repository/models/${MODEL_NAME}/load`
-set -e
-if [ "$code" != "200" ]; then
-    echo -e "\n***\n*** Failed to load model '${MODEL_NAME}'\n***"
->>>>>>> 9e3bde32
     RET=1
 else
     export MODEL_NAME='bls_model_loading'
@@ -416,17 +302,6 @@
 if [ "$SERVER_PID" == "0" ]; then
     echo -e "\n***\n*** Failed to start $SERVER\n***"
     cat $SERVER_LOG
-<<<<<<< HEAD
-=======
-    exit 1
-fi
-
-set +e
-code=`curl -s -w %{http_code} -X POST localhost:8000/v2/repository/models/${MODEL_NAME}/load`
-set -e
-if [ "$code" != "200" ]; then
-    echo -e "\n***\n*** Failed to load model '${MODEL_NAME}'\n***"
->>>>>>> 9e3bde32
     RET=1
 else
     set +e
