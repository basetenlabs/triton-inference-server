--- conflicted
+++ resolved
@@ -59,30 +59,13 @@
         model_name = os.environ["MODEL_NAME"]
         bls_kind = os.environ.get("BLS_KIND", "non_decoupled")
 
-        # Stress test memory growth test more on nightly runs
-        nightly = int(os.environ.get("TRITON_NIGHTLY", "0"))
-        repetitions = 5 if nightly else 1
-
-        # FIXME: small leak for decoupled bls still? Appears intermittent, should root cause.
-        # [bls decoupled] Shared memory leak detected: 129980784 (current) > 129980752 (prev).
-        if model_name == "bls" and bls_kind == "decoupled":
-            self._run_unittest(model_name)
-        # FIXME: big leak - probably intended growth for this test, should investigate.
-        # TODO: Why does decoupled version not leak? Does non-decoupled increase
-        # buffer enough to pass on decoupled trial?
-        # [bls_memory_async non_decoupled] Shared memory leak detected: 422534608 (current) > 212817728 (prev).
-        elif model_name == "bls_memory_async" and bls_kind == "non_decoupled":
+        if bls_kind == "decoupled":
+            # Skip the shared memory probe for decoupled models for now as
+            # there are some small changes in the shared memory usage when
+            # running decoupled inferences. Confirmed that the memory growth
+            # is bounded.
             self._run_unittest(model_name)
         else:
-<<<<<<< HEAD
-            # Warmup run, let it do any upfront shm initializations required
-            self._run_unittest(model_name)
-
-            debug_str = f"{model_name} {bls_kind}"
-            with self._shm_leak_detector.Probe(debug_str=debug_str) as shm_probe:
-                for i in range(repetitions):
-                    print(f"[{debug_str}] Test iteration: {i}")
-=======
             if (
                 model_name == "bls"
                 or model_name == "bls_memory"
@@ -98,8 +81,31 @@
                     self._run_unittest(model_name)
             else:
                 with self._shm_leak_detector.Probe() as shm_probe:
->>>>>>> 9e3bde32
                     self._run_unittest(model_name)
+
+        ## Stress test memory growth test more on nightly runs
+        #nightly = int(os.environ.get("TRITON_NIGHTLY", "0"))
+        #repetitions = 5 if nightly else 1
+        #
+        ## FIXME: small leak for decoupled bls still? Appears intermittent, should root cause.
+        ## [bls decoupled] Shared memory leak detected: 129980784 (current) > 129980752 (prev).
+        #if model_name == "bls" and bls_kind == "decoupled":
+        #    self._run_unittest(model_name)
+        ## FIXME: big leak - probably intended growth for this test, should investigate.
+        ## TODO: Why does decoupled version not leak? Does non-decoupled increase
+        ## buffer enough to pass on decoupled trial?
+        ## [bls_memory_async non_decoupled] Shared memory leak detected: 422534608 (current) > 212817728 (prev).
+        #elif model_name == "bls_memory_async" and bls_kind == "non_decoupled":
+        #    self._run_unittest(model_name)
+        #else:
+        #    # Warmup run, let it do any upfront shm initializations required
+        #    self._run_unittest(model_name)
+        #
+        #    debug_str = f"{model_name} {bls_kind}"
+        #    with self._shm_leak_detector.Probe(debug_str=debug_str) as shm_probe:
+        #        for i in range(repetitions):
+        #            print(f"[{debug_str}] Test iteration: {i}")
+        #            self._run_unittest(model_name)
 
 
 if __name__ == "__main__":
