// Copyright 2019-2023, NVIDIA CORPORATION & AFFILIATES. All rights reserved.
//
// Redistribution and use in source and binary forms, with or without
// modification, are permitted provided that the following conditions
// are met:
//  * Redistributions of source code must retain the above copyright
//    notice, this list of conditions and the following disclaimer.
//  * Redistributions in binary form must reproduce the above copyright
//    notice, this list of conditions and the following disclaimer in the
//    documentation and/or other materials provided with the distribution.
//  * Neither the name of NVIDIA CORPORATION nor the names of its
//    contributors may be used to endorse or promote products derived
//    from this software without specific prior written permission.
//
// THIS SOFTWARE IS PROVIDED BY THE COPYRIGHT HOLDERS ``AS IS'' AND ANY
// EXPRESS OR IMPLIED WARRANTIES, INCLUDING, BUT NOT LIMITED TO, THE
// IMPLIED WARRANTIES OF MERCHANTABILITY AND FITNESS FOR A PARTICULAR
// PURPOSE ARE DISCLAIMED.  IN NO EVENT SHALL THE COPYRIGHT OWNER OR
// CONTRIBUTORS BE LIABLE FOR ANY DIRECT, INDIRECT, INCIDENTAL, SPECIAL,
// EXEMPLARY, OR CONSEQUENTIAL DAMAGES (INCLUDING, BUT NOT LIMITED TO,
// PROCUREMENT OF SUBSTITUTE GOODS OR SERVICES; LOSS OF USE, DATA, OR
// PROFITS; OR BUSINESS INTERRUPTION) HOWEVER CAUSED AND ON ANY THEORY
// OF LIABILITY, WHETHER IN CONTRACT, STRICT LIABILITY, OR TORT
// (INCLUDING NEGLIGENCE OR OTHERWISE) ARISING IN ANY WAY OUT OF THE USE
// OF THIS SOFTWARE, EVEN IF ADVISED OF THE POSSIBILITY OF SUCH DAMAGE.
#pragma once

#include <grpc++/grpc++.h>

#include <vector>

#include "../restricted_features.h"
#include "../shared_memory_manager.h"
#include "../tracer.h"
#include "grpc_handler.h"
#include "grpc_service.grpc.pb.h"
#include "grpc_utils.h"
#include "health.grpc.pb.h"
#include "infer_handler.h"
#include "stream_infer_handler.h"
#include "triton/core/tritonserver.h"

namespace triton { namespace server { namespace grpc {

// GRPC uses HTTP2 which requires header to be in lowercase, so the Triton
// specific header that may be set for GRPC is defined to be all lowercases
constexpr char kRestrictedProtocolHeaderTemplate[] = "triton-grpc-protocol-";

struct SocketOptions {
  std::string address_{"0.0.0.0"};
  int32_t port_{8001};
  bool reuse_port_{false};
};

struct SslOptions {
  // Whether SSL is used for communication
  bool use_ssl_{false};
  // File holding PEM-encoded server certificate
  std::string server_cert_{""};
  // File holding PEM-encoded server key
  std::string server_key_{""};
  // File holding PEM-encoded root certificate
  std::string root_cert_{""};
  // Whether to use Mutual Authentication
  bool use_mutual_auth_{false};
};

// GRPC KeepAlive: https://grpc.github.io/grpc/cpp/md_doc_keepalive.html
// https://grpc.io/docs/guides/keepalive/
struct KeepAliveOptions {
  int keepalive_time_ms_{7200000};
  int keepalive_timeout_ms_{20000};
  bool keepalive_permit_without_calls_{false};
  int http2_max_pings_without_data_{2};
  int http2_min_recv_ping_interval_without_data_ms_{300000};
  int http2_max_ping_strikes_{2};
<<<<<<< HEAD
  int max_connection_age_ms_{};
  int max_connection_age_grace_ms_{};
=======
  int max_connection_age_ms_{0};
  int max_connection_age_grace_ms_{0};
>>>>>>> b1139995
};

struct Options {
  SocketOptions socket_;
  SslOptions ssl_;
  KeepAliveOptions keep_alive_;
  grpc_compression_level infer_compression_level_{GRPC_COMPRESS_LEVEL_NONE};
  // The maximum number of inference request/response objects that
  // remain allocated for reuse. As long as the number of in-flight
  // requests doesn't exceed this value there will be no
  // allocation/deallocation of request/response objects.
  int infer_allocation_pool_size_{8};
  RestrictedFeatures restricted_protocols_;
  std::string forward_header_pattern_;
};

class Server {
 public:
  static TRITONSERVER_Error* Create(
      const std::shared_ptr<TRITONSERVER_Server>& tritonserver,
      triton::server::TraceManager* trace_manager,
      const std::shared_ptr<SharedMemoryManager>& shm_manager,
      const Options& server_options, std::unique_ptr<Server>* server);

  ~Server();

  TRITONSERVER_Error* Start();
  TRITONSERVER_Error* Stop();

 private:
  Server(
      const std::shared_ptr<TRITONSERVER_Server>& tritonserver,
      triton::server::TraceManager* trace_manager,
      const std::shared_ptr<SharedMemoryManager>& shm_manager,
      const Options& server_options);

  std::shared_ptr<TRITONSERVER_Server> tritonserver_;
  TraceManager* trace_manager_;
  std::shared_ptr<SharedMemoryManager> shm_manager_;
  const std::string server_addr_;

  ::grpc::ServerBuilder builder_;

  inference::GRPCInferenceService::AsyncService service_;
  ::grpc::health::v1::Health::AsyncService health_service_;

  std::unique_ptr<::grpc::Server> server_;

  std::unique_ptr<::grpc::ServerCompletionQueue> common_cq_;
  std::unique_ptr<::grpc::ServerCompletionQueue> model_infer_cq_;
  std::unique_ptr<::grpc::ServerCompletionQueue> model_stream_infer_cq_;

  std::unique_ptr<HandlerBase> common_handler_;
  std::vector<std::unique_ptr<HandlerBase>> model_infer_handlers_;
  std::vector<std::unique_ptr<HandlerBase>> model_stream_infer_handlers_;

  int bound_port_{0};
  bool running_{false};
};

}}}  // namespace triton::server::grpc<|MERGE_RESOLUTION|>--- conflicted
+++ resolved
@@ -74,13 +74,8 @@
   int http2_max_pings_without_data_{2};
   int http2_min_recv_ping_interval_without_data_ms_{300000};
   int http2_max_ping_strikes_{2};
-<<<<<<< HEAD
-  int max_connection_age_ms_{};
-  int max_connection_age_grace_ms_{};
-=======
   int max_connection_age_ms_{0};
   int max_connection_age_grace_ms_{0};
->>>>>>> b1139995
 };
 
 struct Options {
